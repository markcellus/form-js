--- conflicted
+++ resolved
@@ -5,19 +5,6 @@
 This library provides a simple API to manipulate a form or its related elements with JavaScript.
 Supports IE10+, all modern browsers, and mobile.
 
-<<<<<<< HEAD
-It also provides some very useful things to make forms a lot easier for developers, including the following.
-
-* Detect change events and new values
-* Set and get values
-* Hard-to-style native form elements get a "UI version" that allows for easy CSS styling
-* Easily map form elements by attributes (like "name" and "type")
-* Uses live HTMLCollections, making everything stateless to account for on-the-fly DOM updates
-* Even handles submit buttons
-* Works on mobile devices too
-
-It supports:
-=======
 It's important for you to use native form elements (i.e. `<select>`, `<input>`, etc) because they come with critical built-in
 logic needed for the interactions that users expect. Like tabbing to fields, pressing enter or spacebar to commit a 
 dropdown item, mobile keyboard input triggering, etc.
@@ -31,7 +18,6 @@
  * Trigger events programmatically
 
 ## Support
->>>>>>> 32872fac
 
  * Checkboxes
  * Radio Buttons
